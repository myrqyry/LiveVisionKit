//    *************************** LiveVisionKit ****************************
//    Copyright (C) 2022  Sebastian Di Marco (crowsinc.dev@gmail.com)
//
//    This program is free software: you can redistribute it and/or modify
//    it under the terms of the GNU General Public License as published by
//    the Free Software Foundation, either version 3 of the License, or
//    (at your option) any later version.
//
//    This program is distributed in the hope that it will be useful,
//    but WITHOUT ANY WARRANTY; without even the implied warranty of
//    MERCHANTABILITY or FITNESS FOR A PARTICULAR PURPOSE.  See the
//    GNU General Public License for more details.
//
//    You should have received a copy of the GNU General Public License
//    along with this program.  If not, see <https://www.gnu.org/licenses/>.
// 	  **********************************************************************

#include "PathStabilizer.hpp"
#include "Math/Math.hpp"

#include "Diagnostics/Logging/CSVLogger.hpp"

namespace lvk
{

//---------------------------------------------------------------------------------------------------------------------

<<<<<<< HEAD
    constexpr float MIN_FILTER_SIGMA = 3.0f;
    constexpr float MAX_FILTER_SIGMA = 13.0f;
    constexpr float SIGMA_RESPONSE_RATE = 0.08f;

//---------------------------------------------------------------------------------------------------------------------

    PathStabilizer::PathStabilizer(const PathStabilizerSettings& settings)
    {
        this->configure(settings);
    }
=======
	PathStabilizer::PathStabilizer(const PathStabilizerSettings& settings)
	{
		configure(settings);
	}
>>>>>>> 1314a7d3

//---------------------------------------------------------------------------------------------------------------------

    void PathStabilizer::configure(const PathStabilizerSettings& settings)
    {
        LVK_ASSERT(between_strict(settings.scene_margins, 0.0f, 1.0f));
        LVK_ASSERT(settings.path_prediction_frames > 0);

        // If the motion resolution has changed, we need to rescale all our fields.
        if(m_Settings.motion_resolution != settings.motion_resolution)
        {
            m_Trace.resize(settings.motion_resolution);
            for(size_t i = 0; i < m_Path.size(); i++)
            {
                m_Path[i].resize(settings.motion_resolution);
            }
        }
        m_Settings = settings;

        configure_buffers();
    }

//---------------------------------------------------------------------------------------------------------------------

    Frame PathStabilizer::next(const Frame& frame, const WarpField& motion)
    {
        return next(std::move(frame.clone()), motion);
    }

//---------------------------------------------------------------------------------------------------------------------

    Frame PathStabilizer::next(Frame&& frame, const WarpField& motion)
    {
        LVK_ASSERT(m_FrameQueue.is_empty() || frame.size() == m_FrameQueue.newest().size());
        LVK_ASSERT(!frame.is_empty());

        // Update the path's current state
        m_FrameQueue.push(std::move(frame));
        (m_Path.advance(motion.size()) = m_Path.newest()) += motion;

        if(ready())
        {
            const auto& curr_position = m_Path.centre();
            auto& curr_frame = m_FrameQueue.oldest();

            // Determine the scene margins for the frame size
            m_Margins = crop(curr_frame.size(), m_Settings.scene_margins);
            const cv::Point2f corrective_limits(m_Margins.tl());

            // Determine how much our smoothed path trace has drifted away from the path,
            // as a percentage of the corrective limits (1.0+ => out of scene bounds).
            float max_drift_error = 0.0f;
            m_Trace.read([&](const cv::Point2f& trace, const cv::Point& coord){
                const auto drift = curr_position.sample(coord) - trace;
                max_drift_error = std::max(max_drift_error, std::abs(drift.x) / corrective_limits.x);
                max_drift_error = std::max(max_drift_error, std::abs(drift.y) / corrective_limits.y);
            }, false);
            max_drift_error = std::min(max_drift_error, 1.0f);

            // Adapt the smoothing kernel based on the max drift error. If the trace
            // is close to the original path, the smoothing coefficient is raised to
            // maximise the smoothing applied. If the trace starts drifting away from
            // the path and closer to the corrective limits, the smoothing is lowered
            // to bring the trace back towards the path.
            m_SmoothingFactor = exp_moving_average(
                m_SmoothingFactor,
                (MAX_FILTER_SIGMA - MIN_FILTER_SIGMA) * (1.0f - max_drift_error) + MIN_FILTER_SIGMA,
                SIGMA_RESPONSE_RATE
            );

            const auto smoothing_kernel = cv::getGaussianKernel(
                static_cast<int>(m_Path.capacity()), m_SmoothingFactor, CV_32F
            );

            // Apply the filter to get the current smooth trace position.
            m_Trace.set_identity();
            auto weight = smoothing_kernel.ptr<float>();
            for(size_t i = 0; i < m_Path.size(); i++, weight++)
            {
                m_Trace.combine(m_Path[i], *weight);
            }

            // Correct the frame onto the smooth trace position.
            auto path_correction = m_Trace - curr_position;

            if(m_Settings.clamp_path_to_margins)
                path_correction.clamp(corrective_limits);

            if(m_Settings.force_output_rigidity)
                path_correction.undistort(m_Settings.rigidity_tolerance);

            // NOTE: we perform a swap between the resulting warp frame
            // and the original frame data to ensure zero de-allocations.
            path_correction.warp(curr_frame.data, m_WarpFrame);
            std::swap(m_WarpFrame, curr_frame.data);

            return std::move(curr_frame);
        }

        return {};
    }

//---------------------------------------------------------------------------------------------------------------------

    void PathStabilizer::restart()
    {
        m_FrameQueue.clear();
        m_Path.clear();

        // Pre-fill the trace to avoid having to deal with edge cases.
        while(!m_Path.is_full()) m_Path.advance(m_Settings.motion_resolution);
    }

//---------------------------------------------------------------------------------------------------------------------

    bool PathStabilizer::ready() const
    {
        return m_FrameQueue.is_full();
    }

//---------------------------------------------------------------------------------------------------------------------

    size_t PathStabilizer::frame_delay() const
    {
        // NOTE: capacity can never be zero, per the pre-conditions
        return m_FrameQueue.capacity() - 1;
    }

//---------------------------------------------------------------------------------------------------------------------

    WarpField PathStabilizer::position() const
    {
        // NOTE: the path will never be empty.
        return m_Path.centre();
    }

//---------------------------------------------------------------------------------------------------------------------

    const cv::Rect& PathStabilizer::stable_region() const
    {
        return m_Margins;
    }

//---------------------------------------------------------------------------------------------------------------------

    void PathStabilizer::configure_buffers()
    {
        // The path is held in a circular buffer representing a windowed
        // view on the actual continuous path. The size of the window is
        // based on the number of predictive frames, and is symmetrical
        // with the center position representing the current position in.
        // time. To achieve predictive smoothing, there is a frame queue
        // which delays frames up to match the timing of the path buffer.
        const size_t smoothing_radius = m_Settings.path_prediction_frames;
        const size_t new_window_size = 2 * smoothing_radius + 1;
        const size_t new_queue_size = smoothing_radius + 1;

        if(new_window_size != m_Path.capacity() || new_queue_size != m_FrameQueue.capacity())
        {
            const auto old_queue_size = m_FrameQueue.capacity();

            // When shrinking the buffers, they are both trimmed from the front, so their
            // relative ordering and synchrony is respected. However, resizing the buffers
            // to a larger capacity will move the path forwards as the new center point is
            // pushed to the right, relative to the old path data. So the frames which now
            // corresponded to the path positions that were shifted left towards the past
            // are no longer relevant and need to be skipped.

            m_Path.resize(new_window_size);
            m_FrameQueue.resize(new_queue_size);

            if(new_queue_size > old_queue_size)
            {
                const auto time_shift = new_queue_size - old_queue_size;

                m_FrameQueue.skip(time_shift);
                if(m_FrameQueue.is_empty())
                    restart();
            }
        }
    }

//---------------------------------------------------------------------------------------------------------------------

}<|MERGE_RESOLUTION|>--- conflicted
+++ resolved
@@ -25,23 +25,16 @@
 
 //---------------------------------------------------------------------------------------------------------------------
 
-<<<<<<< HEAD
     constexpr float MIN_FILTER_SIGMA = 3.0f;
     constexpr float MAX_FILTER_SIGMA = 13.0f;
     constexpr float SIGMA_RESPONSE_RATE = 0.08f;
 
 //---------------------------------------------------------------------------------------------------------------------
 
-    PathStabilizer::PathStabilizer(const PathStabilizerSettings& settings)
-    {
-        this->configure(settings);
-    }
-=======
 	PathStabilizer::PathStabilizer(const PathStabilizerSettings& settings)
 	{
 		configure(settings);
 	}
->>>>>>> 1314a7d3
 
 //---------------------------------------------------------------------------------------------------------------------
 
